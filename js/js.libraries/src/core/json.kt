package js

import java.util.*;
import js.library

native
public class Json() {

}

library("jsonSet")
public fun Json.set(paramName : String, value : Any?) : Unit = js.noImpl

library("jsonGet")
public fun Json.get(paramName : String) : Any? = js.noImpl

library("jsonFromTuples")
public fun json(vararg pairs : Tuple2<String, Any?>) : Json = js.noImpl

library("jsonFromTuples")
public fun json2(pairs : Array<Tuple2<String, Any?>>) : Json = js.noImpl

library("jsonAddProperties")
<<<<<<< HEAD
public fun Json.add(other : Json) : Json = js.noImpl
=======
fun Json.add(other : Json) : Json = js.noImpl

native
trait JsonClass {
    fun stringify(o: Any): String = noImpl
    fun parse<T>(text: String): T = noImpl
}

native
val JSON:JsonClass = noImpl
>>>>>>> 77320e07
<|MERGE_RESOLUTION|>--- conflicted
+++ resolved
@@ -21,17 +21,13 @@
 public fun json2(pairs : Array<Tuple2<String, Any?>>) : Json = js.noImpl
 
 library("jsonAddProperties")
-<<<<<<< HEAD
 public fun Json.add(other : Json) : Json = js.noImpl
-=======
-fun Json.add(other : Json) : Json = js.noImpl
 
 native
-trait JsonClass {
-    fun stringify(o: Any): String = noImpl
-    fun parse<T>(text: String): T = noImpl
+public trait JsonClass {
+    public fun stringify(o: Any): String = noImpl
+    public fun parse<T>(text: String): T = noImpl
 }
 
 native
-val JSON:JsonClass = noImpl
->>>>>>> 77320e07
+public val JSON:JsonClass = noImpl